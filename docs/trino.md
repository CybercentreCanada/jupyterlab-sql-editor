# trino magic

A JupyterLab extension providing the following features via `%%sparksql` and `%%trino` magics:

- SQL formatter
- Automatic extraction of database schemas
- Auto-completion triggered by `tab` or `dot` for:
  - table names
  - table aliases
  - table joins
  - nested column names
  - functions
- Syntax highlighting for:
  - line magic
  - cell magic
  - Python strings

## Usage

Parameter usage example:

```
%%trino -c catalog -l 10 --dataframe df
<QUERY>
```

<<<<<<< HEAD
| Parameter                         | Description                                                                                                                                                                                             |
| --------------------------------- | ------------------------------------------------------------------------------------------------------------------------------------------------------------------------------------------------------- | ----- | ------------------------------------------------ | ---- | ---- | ------ | ---- | -------------------- | ---- | ---- | ------ | ---- | ---- | ------ | ---- | ----- | --------------------------------------------------------------------------------------------------------------------------------------------- |
| `-c NAME`, `--catalog NAME`       | Trino catalog to use.                                                                                                                                                                                   |
| `-s NAME`, `--schema NAME`        | Trino schema to use.                                                                                                                                                                                    |
| `-l LIMIT`, `--limit LIMIT`       | The maximum number of rows to display. A value of zero is equivalent to `--output skip`                                                                                                                 |
| `-r all                           | none`, `--refresh all                                                                                                                                                                                   | none` | Force the regeneration of the schema cache file. |
| `-d NAME`, `--dataframe NAME`     | Capture results in pandas dataframe named `NAME`.                                                                                                                                                       |
| `-o sql                           | json                                                                                                                                                                                                    | html  | aggrid                                           | grid | text | schema | skip | none`, `--output sql | json | html | aggrid | grid | text | schema | skip | none` | Output format. Defaults to html. The `sql` option prints the SQL statement that will be executed (useful to test jinja templated statements). |
| `-s`, `--show-nonprinting`        | Replace none printable characters with their ascii codes (`LF` -> `\x0a`).                                                                                                                              |
| `-j`, `--jinja`                   | Enable Jinja templating support.                                                                                                                                                                        |
| `-t LIMIT`, `--truncate LIMIT`    | Truncate output.                                                                                                                                                                                        |
| `-x STATEMENT`, `--raw STATEMENT` | Run statement as is. Do not wrap statement with a limit. Use this option to run statement which can't be wrapped in a `SELECT`/`LIMIT` statement. For example `EXPLAIN`, `SHOW TABLE`, `SHOW CATALOGS`. |
=======
|Parameter|Description|
|---|---|
|`-c NAME`, `--catalog NAME`|Trino catalog to use.|
|`-s NAME`, `--schema NAME`|Trino schema to use.|
|`-l LIMIT`, `--limit LIMIT`|The maximum number of rows to display. A value of zero is equivalent to `--output skip`|
|`-r all\|none`, `--refresh all\|none`|Force the regeneration of the schema cache file.|
|`-d NAME`, `--dataframe NAME`|Capture results in pandas dataframe named `NAME`.|
|`-i NAME`, `--input NAME`|Display pandas dataframe named `NAME`.|
|`-o sql\|json\|html\|aggrid\|grid\|text\|schema\|skip\|none`, `--output sql\|json\|html\|aggrid\|grid\|text\|schema\|skip\|none`|Output format. Defaults to html. The `sql` option prints the SQL statement that will be executed (useful to test jinja templated statements).|
|`-s`, `--show-nonprinting`|Replace none printable characters with their ascii codes (`LF` -> `\x0a`).|
|`-j`, `--jinja`|Enable Jinja templating support.|
|`-t LIMIT`, `--truncate LIMIT`|Truncate output.|
|*DEPRECATED* ~~`-x STATEMENT`, `--raw STATEMENT`~~|~~Run statement as is. Do not wrap statement with a limit. Use this option to run statement which can't be wrapped in a `SELECT`/`LIMIT` statement. For example `EXPLAIN`, `SHOW TABLE`, `SHOW CATALOGS`.~~|
>>>>>>> 0c60d03d
<|MERGE_RESOLUTION|>--- conflicted
+++ resolved
@@ -24,20 +24,6 @@
 <QUERY>
 ```
 
-<<<<<<< HEAD
-| Parameter                         | Description                                                                                                                                                                                             |
-| --------------------------------- | ------------------------------------------------------------------------------------------------------------------------------------------------------------------------------------------------------- | ----- | ------------------------------------------------ | ---- | ---- | ------ | ---- | -------------------- | ---- | ---- | ------ | ---- | ---- | ------ | ---- | ----- | --------------------------------------------------------------------------------------------------------------------------------------------- |
-| `-c NAME`, `--catalog NAME`       | Trino catalog to use.                                                                                                                                                                                   |
-| `-s NAME`, `--schema NAME`        | Trino schema to use.                                                                                                                                                                                    |
-| `-l LIMIT`, `--limit LIMIT`       | The maximum number of rows to display. A value of zero is equivalent to `--output skip`                                                                                                                 |
-| `-r all                           | none`, `--refresh all                                                                                                                                                                                   | none` | Force the regeneration of the schema cache file. |
-| `-d NAME`, `--dataframe NAME`     | Capture results in pandas dataframe named `NAME`.                                                                                                                                                       |
-| `-o sql                           | json                                                                                                                                                                                                    | html  | aggrid                                           | grid | text | schema | skip | none`, `--output sql | json | html | aggrid | grid | text | schema | skip | none` | Output format. Defaults to html. The `sql` option prints the SQL statement that will be executed (useful to test jinja templated statements). |
-| `-s`, `--show-nonprinting`        | Replace none printable characters with their ascii codes (`LF` -> `\x0a`).                                                                                                                              |
-| `-j`, `--jinja`                   | Enable Jinja templating support.                                                                                                                                                                        |
-| `-t LIMIT`, `--truncate LIMIT`    | Truncate output.                                                                                                                                                                                        |
-| `-x STATEMENT`, `--raw STATEMENT` | Run statement as is. Do not wrap statement with a limit. Use this option to run statement which can't be wrapped in a `SELECT`/`LIMIT` statement. For example `EXPLAIN`, `SHOW TABLE`, `SHOW CATALOGS`. |
-=======
 |Parameter|Description|
 |---|---|
 |`-c NAME`, `--catalog NAME`|Trino catalog to use.|
@@ -50,5 +36,4 @@
 |`-s`, `--show-nonprinting`|Replace none printable characters with their ascii codes (`LF` -> `\x0a`).|
 |`-j`, `--jinja`|Enable Jinja templating support.|
 |`-t LIMIT`, `--truncate LIMIT`|Truncate output.|
-|*DEPRECATED* ~~`-x STATEMENT`, `--raw STATEMENT`~~|~~Run statement as is. Do not wrap statement with a limit. Use this option to run statement which can't be wrapped in a `SELECT`/`LIMIT` statement. For example `EXPLAIN`, `SHOW TABLE`, `SHOW CATALOGS`.~~|
->>>>>>> 0c60d03d
+|*DEPRECATED* ~~`-x STATEMENT`, `--raw STATEMENT`~~|~~Run statement as is. Do not wrap statement with a limit. Use this option to run statement which can't be wrapped in a `SELECT`/`LIMIT` statement. For example `EXPLAIN`, `SHOW TABLE`, `SHOW CATALOGS`.~~|