--- conflicted
+++ resolved
@@ -217,14 +217,10 @@
             # Use previously cached results if sql statement hasn't changed and is a SELECT type statement
             use_cache = (
                 True
-<<<<<<< HEAD
-                if sql == self.cached_sql and limit == self.cached_limit and parsed[0].get_type() == "SELECT"
-=======
                 if not args.nocache
                 and sql == self.cached_sql
                 and limit == self.cached_limit
                 and parsed[0].get_type() == "SELECT"
->>>>>>> e24f3b69
                 else False
             )
             if use_cache:
