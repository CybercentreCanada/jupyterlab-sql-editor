--- conflicted
+++ resolved
@@ -85,19 +85,11 @@
 |`--database NAME`|Spark database to use.|
 |`-l LIMIT` `--limit LIMIT`|The maximum number of rows to display. A value of zero is equivalent to `--output skip`|
 |`-r all\|local\|none` `--refresh all\|local\|none`|Force the regeneration of the schema cache file. The `local` option will only update tables/views created in the local Spark context.|
-<<<<<<< HEAD
-|`-d NAME` `--dataframe NAME`|Capture dataframe in a local variable named `NAME`|
-|`-c` `--cache`|Cache dataframe|
-|`-e` `--eager`|Cache dataframe with eager load|
-|`-v VIEW` `--view VIEW`|Create or replace a temporary view named `VIEW`|
-|`-o sql\|json\|html\|aggrid\|grid\|text\|schema\|skip\|none` `--output sql\|json\|html\|aggrid\|grid\|text\|schema\|skip\|none`|Output format. Defaults to html. The `sql` option prints the SQL statement that will be executed (useful to test jinja templated statements)|
-=======
 |`-d NAME` `--dataframe NAME`|Capture dataframe in a local variable named `NAME`.|
 |`-c` `--cache`|Cache dataframe.|
 |`-e` `--eager`|Cache dataframe with eager load.|
 |`-v VIEW` `--view VIEW`|Create or replace a temporary view named `VIEW`.|
-|`-o sql\|json\|html\|grid\|text\|schema\|skip\|none` `--output sql\|json\|html\|grid\|text\|schema\|skip\|none`|Output format. Defaults to html. The `sql` option prints the SQL statement that will be executed (useful to test jinja templated statements).|
->>>>>>> 868f0030
+|`-o sql\|json\|html\|aggrid\|grid\|text\|schema\|skip\|none` `--output sql\|json\|html\|aggrid\|grid\|text\|schema\|skip\|none`|Output format. Defaults to html. The `sql` option prints the SQL statement that will be executed (useful to test jinja templated statements).|
 |`-s` `--show-nonprinting`|Replace none printable characters with their ascii codes (`LF` -> `\x0a`)|
 |`-j` `--jinja`|Enable Jinja templating support.|
 |`-b` `--dbt`|Enable DBT templating support.|
@@ -113,7 +105,7 @@
 |`-l LIMIT` `--limit LIMIT`|The maximum number of rows to display. A value of zero is equivalent to `--output skip`|
 |`-r all\|none` `--refresh all\|none`|Force the regeneration of the schema cache file.|
 |`-d NAME` `--dataframe NAME`|Capture dataframe in a local variable named `NAME`.|
-|`-o sql\|json\|html\|grid\|text\|schema\|skip\|none` `--output sql\|json\|html\|grid\|text\|schema\|skip\|none`|Output format. Defaults to html. The `sql` option prints the SQL statement that will be executed (useful to test jinja templated statements).|
+|`-o sql\|json\|html\|aggrid\|grid\|text\|schema\|skip\|none` `--output sql\|json\|html\|aggrid\|grid\|text\|schema\|skip\|none`|Output format. Defaults to html. The `sql` option prints the SQL statement that will be executed (useful to test jinja templated statements).|
 |`-s` `--show-nonprinting`|Replace none printable characters with their ascii codes (`LF` -> `\x0a`).|
 |`-j` `--jinja`|Enable Jinja templating support.|
 |`-t LIMIT` `--truncate LIMIT`|Truncate output.|
